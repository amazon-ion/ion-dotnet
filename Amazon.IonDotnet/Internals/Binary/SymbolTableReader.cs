--- conflicted
+++ resolved
@@ -1,4 +1,4 @@
-﻿/*
+/*
  * Copyright 2020 Amazon.com, Inc. or its affiliates. All Rights Reserved.
  *
  * Licensed under the Apache License, Version 2.0 (the "License").
@@ -572,7 +572,6 @@
             yield break;
         }
 
-<<<<<<< HEAD
         public bool HasAnnotation(string annotation)
         {
             if (annotation == null)
@@ -593,14 +592,14 @@
             }
 
             return false;
-=======
+        }
+
         /// <summary>
         /// Dispose SymbolTableReader.
         /// </summary>
         public void Dispose()
         {
             return;
->>>>>>> 40425f9a
         }
 
         [MethodImpl(MethodImplOptions.AggressiveInlining)]
